--- conflicted
+++ resolved
@@ -1087,7 +1087,6 @@
 		// local_num != -1
 
 		// Get access to level arrays
-<<<<<<< HEAD
 		quadtree_data_wrapper_t* wrapper = (quadtree_data_wrapper_t*) p4est->user_pointer;
 		LevelArray& globalIndices = *(wrapper->g);
 		LevelArray& parentIndices = *(wrapper->p);
@@ -1107,22 +1106,6 @@
 		// printf("[RANK %i] owner_left = %i, owner_right = %i\n", quadtree->getRank(), owner_left, owner_right);
 
 		
-=======
-		// quadtree_data_wrapper_t* wrapper = (quadtree_data_wrapper_t*) p4est->user_pointer;
-		// LevelArray& globalIndices = *(wrapper->g);
-		// LevelArray& parentIndices = *(wrapper->p);
-		// LevelArray& childIndices = *(wrapper->c);
-		// std::vector<T> data = *(wrapper->d);
-		Quadtree<T>& quadtree = *(Quadtree<T>*)p4est->user_pointer;
-		LevelArray& globalIndices = quadtree.globalIndices();
-		LevelArray& parentIndices = quadtree.parentIndices();
-		LevelArray& childIndices = quadtree.childIndices();
-		LevelArray& leafIndices = quadtree.leafIndices();
-		std::vector<T>& data = quadtree.data();
-
-		// Get p4est index via local_num
-		leafIndices[quadrant->level].push_back((int) local_num);
->>>>>>> d5b29cc5
 
 		// Populate global index array
 		globalIndices[quadrant->level].push_back(quadtree.globalCounter++);
@@ -1153,7 +1136,6 @@
 	static int p4est_visit_post(p4est_t* p4est, p4est_topidx_t which_tree, p4est_quadrant_t* quadrant, p4est_locidx_t local_num, void* point) {
 		
 		// Get access to level arrays
-<<<<<<< HEAD
 		quadtree_data_wrapper_t* wrapper = (quadtree_data_wrapper_t*) p4est->user_pointer;
 		LevelArray& globalIndices = *(wrapper->g);
 		LevelArray& parentIndices = *(wrapper->p);
@@ -1162,19 +1144,6 @@
 		Quadtree<T>* quadtree = wrapper->quadtree;
 
 		// printf("[RANK %i] POST: global_counter = %i\n", quadtree->getRank(), wrapper->global_counter);
-=======
-		// quadtree_data_wrapper_t* wrapper = (quadtree_data_wrapper_t*) p4est->user_pointer;
-		// LevelArray& globalIndices = *(wrapper->g);
-		// LevelArray& parentIndices = *(wrapper->p);
-		// LevelArray& childIndices = *(wrapper->c);
-		// std::vector<T> data = *(wrapper->d);
-		Quadtree<T>& quadtree = *(Quadtree<T>*)p4est->user_pointer;
-		LevelArray& globalIndices = quadtree.globalIndices();
-		LevelArray& parentIndices = quadtree.parentIndices();
-		LevelArray& childIndices = quadtree.childIndices();
-		LevelArray& leafIndices = quadtree.leafIndices();
-		std::vector<T>& data = quadtree.data();
->>>>>>> d5b29cc5
 
 		// Populate child array
 		int cID;
@@ -1222,7 +1191,6 @@
         void* userPointerSaved = p4est_->user_pointer;
 
         // Create wrapper and store in p4est user pointer
-<<<<<<< HEAD
         quadtree_data_wrapper_t wrapper;
         wrapper.g = &globalIndices_;
 		wrapper.p = &parentIndices_;
@@ -1231,16 +1199,6 @@
 		wrapper.global_counter = 0;
 		wrapper.quadtree = this;
 		p4est_->user_pointer = &wrapper;
-=======
-        // quadtree_data_wrapper_t wrapper;
-        // wrapper.g = &globalIndices_;
-		// wrapper.p = &parentIndices_;
-		// wrapper.c = &childIndices_;
-		// wrapper.d = &data_;
-		// wrapper.global_counter = 0;
-		// p4est_->user_pointer = &wrapper;
-		p4est_->user_pointer = this;
->>>>>>> d5b29cc5
 
         // Call `p4est_search_reorder` to traverse tree and populate level arrays
 		int skipLevels = 0;
